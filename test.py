import datetime

import matplotlib.pyplot as plt
import numpy as np
import pytest
from matplotlib.gridspec import GridSpec
import matplotlib as mpl

from brokenaxes import brokenaxes


np.random.seed(42)


@pytest.mark.mpl_image_compare
def test_standard():
    fig = plt.figure(figsize=(5, 2))
    bax = brokenaxes(
        xlims=((0, 0.1), (0.4, 0.7)), ylims=((-1, 0.7), (0.79, 1)), hspace=0.05
    )
    x = np.linspace(0, 1, 100)
    bax.plot(x, np.sin(10 * x), label="sin")
    bax.plot(x, np.cos(10 * x), label="cos")
    bax.legend(loc=3)
    bax.set_xlabel("time")
    bax.set_ylabel("value")
    return fig


@pytest.mark.mpl_image_compare
def test_subplots():
    sps1, sps2 = GridSpec(2, 1)

    bax = brokenaxes(xlims=((0.1, 0.3), (0.7, 0.8)), subplot_spec=sps1)
    x = np.linspace(0, 1, 100)
    bax.plot(x, np.sin(x * 30), ls=":", color="m")

    x = np.random.poisson(3, 1000)
    bax = brokenaxes(xlims=((0, 2.5), (3, 6)), subplot_spec=sps2)
    bax.hist(x, histtype="bar")

    return bax.fig


@pytest.mark.mpl_image_compare
def test_log():
    fig = plt.figure(figsize=(5, 5))
    bax = brokenaxes(
        xlims=((1, 500), (600, 10000)),
        ylims=((1, 500), (600, 10000)),
        hspace=0.15,
        xscale="log",
        yscale="log",
    )

    x = np.logspace(0.0, 4, 100)
    bax.loglog(x, x, label="$y=x=10^{0}$ to $10^{4}$")

    bax.legend(loc="best")
    bax.grid(axis="both", which="major", ls="-")
    bax.grid(axis="both", which="minor", ls="--", alpha=0.4)
    bax.set_xlabel("x")
    bax.set_ylabel("y")

    return fig


@pytest.mark.mpl_image_compare
def test_datetime():
    fig = plt.figure(figsize=(5, 5))
    xx = [datetime.datetime(2020, 1, x) for x in range(1, 20)]

    yy = np.arange(1, 20)

    bax = brokenaxes(
        xlims=(
            (
                datetime.datetime(2020, 1, 1),
                datetime.datetime(2020, 1, 3),
            ),
            (
                datetime.datetime(2020, 1, 6),
                datetime.datetime(2020, 1, 20),
            ),
        ),
    )

    bax.plot(xx, yy)
    fig.autofmt_xdate()

    [x.remove() for x in bax.diag_handles]
    bax.draw_diags()

    return fig


@pytest.mark.mpl_image_compare
def test_datetime_y():
    fig = plt.figure(figsize=(5, 5))
    yy = [datetime.datetime(2020, 1, x) for x in range(1, 20)]

    xx = np.arange(1, 20)

    bax = brokenaxes(
        ylims=(
            (
                datetime.datetime(2020, 1, 1),
                datetime.datetime(2020, 1, 3),
            ),
            (
                datetime.datetime(2020, 1, 6),
                datetime.datetime(2020, 1, 20),
            ),
        )
    )

    bax.plot(xx, yy)

    bax.draw_diags()

    return fig


@pytest.mark.mpl_image_compare
def test_legend():
    fig = plt.figure(figsize=(5, 2))
    bax = brokenaxes(
        xlims=((0, 0.1), (0.4, 0.7)), ylims=((-1, 0.7), (0.79, 1)), hspace=0.05
    )
    x = np.linspace(0, 1, 100)
    h1 = bax.plot(x, np.sin(10 * x), label="sin")
    h2 = bax.plot(x, np.cos(10 * x), label="cos")
    bax.legend(handles=[h1[0][0], h2[0][0]], labels=["1", "2"])

    return fig


@pytest.mark.mpl_image_compare
def test_text():
    bax = brokenaxes(
        xlims=((0, 0.1), (0.4, 0.7)), ylims=((-1, 0.7), (0.79, 1)), hspace=0.05
    )
    bax.text(0.5, 0.5, "hello")

    return bax.fig


@pytest.mark.mpl_image_compare
def test_lims_arrays():
    lims = np.arange(6).reshape((-1, 2))
    brokenaxes(xlims=lims, ylims=lims)

    return plt.gcf()


@pytest.mark.mpl_image_compare
def test_pass_fig():
    fig = plt.figure(figsize=(5, 2))
    bax = brokenaxes(
        xlims=((0, 0.1), (0.4, 0.7)), ylims=((-1, 0.7), (0.79, 1)), hspace=0.05, fig=fig
    )
    assert bax.fig is fig

    return fig


@pytest.mark.mpl_image_compare
def test_despine():
    fig = plt.figure(figsize=(5, 2))
    bax = brokenaxes(
        xlims=((0, 0.1), (0.4, 0.7)), ylims=((-1, 0.7), (0.79, 1)), hspace=0.05, despine=False,
    )
    assert bax.despine is False

    return fig


@pytest.mark.mpl_image_compare
def test_set_title():
    fig = plt.figure(figsize=(5, 2))
    bax = brokenaxes(
        xlims=((0, 0.1), (0.4, 0.7)), ylims=((-1, 0.7), (0.79, 1)), hspace=0.05
    )
    bax.set_title("title")

    return fig


@pytest.mark.mpl_image_compare
def test_secondary_axes():

    fig = plt.figure(figsize=(5, 2))
    bax = brokenaxes(
        xlims=((0, 0.1), (0.4, 0.7)), ylims=((-1, 0.7), (0.79, 1)), hspace=0.05
    )
    bax.secondary_xaxis("top", label="top")
    print(type(isinstance(bax.secondary_xaxis(), mpl.axis.XAxis)))
    bax.secondary_xaxis("bottom")
    bax.secondary_yaxis("left", label="left")
    bax.secondary_yaxis("right")

    return fig


@pytest.mark.mpl_image_compare
def test_text():
    fig = plt.figure(figsize=(5, 2))
    bax = brokenaxes(xlims=((0, 0.1), (0.4, 0.7)), ylims=((-1, 0.7), (0.79, 1)))
    bax.text(0.5, 0.5, "hello")

    return fig


@pytest.mark.mpl_image_compare
def test_draw_diags():
    fig = plt.figure(figsize=(5, 2))
    bax = brokenaxes(
        xlims=((0, 0.1), (0.4, 0.7)), ylims=((-1, 0.7), (0.79, 1)), hspace=0.05
    )
    bax.draw_diags(tilt=90, d=.05)

    return fig


@pytest.mark.mpl_image_compare
def test_set_spine_prop():
    fig = plt.figure(figsize=(5, 2))
    bax = brokenaxes(
        xlims=((0, 0.1), (0.4, 0.7)), ylims=((-1, 0.7), (0.79, 1)), hspace=0.05
    )

    [x.set_linewidth(2) for x in bax.spines["bottom"]]

    return fig


@pytest.mark.mpl_image_compare
def test_fig_tight_layout():
    fig = plt.figure()

    subplot_specs = GridSpec(2, 2)

    baxs = []

    xlims = ((.1, .3),(.7, .8))
    x = np.linspace(0, 1, 100)

    for color, sps in zip(['red', 'green', 'blue', 'magenta'], subplot_specs):

        bax = brokenaxes(xlims=xlims, subplot_spec=sps)
        bax.plot(x, np.sin(x*30), color=color)
        baxs.append(bax)

    plt.tight_layout()
    for bax in baxs:
        for handle in bax.diag_handles:
            handle.remove()
        bax.draw_diags()

    return fig


def test_get_axis_special():
    fig = plt.figure(figsize=(5, 2))
    bax = brokenaxes(
        xlims=((0, 0.1), (0.4, 0.7)), ylims=((-1, 0.7), (0.79, 1)), hspace=0.05
    )
    assert isinstance(bax.get_yaxis(), mpl.axis.YAxis)
    assert isinstance(bax.get_shared_x_axes(), mpl.cbook.GrouperView)
    assert isinstance(bax.get_xaxis(), mpl.axis.XAxis)
    assert isinstance(bax.get_shared_y_axes(), mpl.cbook.GrouperView)


def test_text_error():
    bax = brokenaxes(
        xlims=((0, 0.1), (0.4, 0.7)), ylims=((-1, 0.7), (0.79, 1)), hspace=0.05
    )
    with pytest.raises(ValueError):
        bax.text(-11, -11, "hello")


<<<<<<< HEAD
def test_single_tick_handling():
    """Test that brokenaxes handles axes with only a single tick without raising IndexError.
    
    This addresses the issue where standardize_ticks() would fail with IndexError
    when an axis has only one tick location, due to trying to access get_ticklocs()[1]
    when the array has only one element.
    """
    # Test case 1: Force single tick on both axes
    fig = plt.figure(figsize=(5, 3))
    bax = brokenaxes(xlims=((0, 1),), ylims=((0, 1),))

    # Manually set single ticks to trigger the issue
    for ax in bax.axs:
        ax.set_xticks([0.5])
        ax.set_yticks([0.5])

    # This should not raise IndexError
    bax.standardize_ticks()
    plt.close(fig)

    # Test case 2: Very small range that might result in single tick
    fig = plt.figure(figsize=(5, 3))
    bax = brokenaxes(xlims=((0, 1e-10),), ylims=((0, 1e-10),))
    bax.plot([0], [0], 'o')
    plt.close(fig)

    # Test case 3: Log scale with single tick
    fig = plt.figure(figsize=(5, 3))
    bax = brokenaxes(xlims=((1, 10),), ylims=((1, 10),), xscale='log', yscale='log')

    for ax in bax.axs:
        ax.set_xticks([5])
        ax.set_yticks([5])

    # This should not raise IndexError for log scale either
    bax.standardize_ticks()
    plt.close(fig)
=======
def test_matplotlib_compatibility_issue_125():
    """Test for matplotlib compatibility with deprecated is_last_row/is_first_col methods.
    
    This addresses issue #125 where matplotlib deprecated direct access to is_last_row()
    and is_first_col() methods on Axes objects in version 3.4+.
    """
    # Test exact code from the issue
    sps1, sps2 = GridSpec(2, 1)

    # This should not raise AttributeError: 'Axes' object has no attribute 'is_last_row'
    bax = brokenaxes(xlims=((.1, .3), (.7, .8)), subplot_spec=sps1)
    x = np.linspace(0, 1, 100)
    bax.plot(x, np.sin(x*30), ls=':', color='m')

    x = np.random.poisson(3, 1000)
    bax = brokenaxes(xlims=((0, 2.5), (3, 6)), subplot_spec=sps2)
    bax.hist(x, histtype='bar')
    
    plt.close('all')
    
    # Test that helper methods work correctly
    bax = brokenaxes(xlims=((0, 1), (2, 3)))
    for ax in bax.axs:
        # These should all return boolean values without errors
        assert isinstance(bax._is_last_row(ax), bool)
        assert isinstance(bax._is_first_col(ax), bool) 
        assert isinstance(bax._is_first_row(ax), bool)
        assert isinstance(bax._is_last_col(ax), bool)
    
    plt.close('all')
>>>>>>> aa7c6498
<|MERGE_RESOLUTION|>--- conflicted
+++ resolved
@@ -279,7 +279,6 @@
         bax.text(-11, -11, "hello")
 
 
-<<<<<<< HEAD
 def test_single_tick_handling():
     """Test that brokenaxes handles axes with only a single tick without raising IndexError.
     
@@ -317,7 +316,8 @@
     # This should not raise IndexError for log scale either
     bax.standardize_ticks()
     plt.close(fig)
-=======
+
+
 def test_matplotlib_compatibility_issue_125():
     """Test for matplotlib compatibility with deprecated is_last_row/is_first_col methods.
     
@@ -347,5 +347,4 @@
         assert isinstance(bax._is_first_row(ax), bool)
         assert isinstance(bax._is_last_col(ax), bool)
     
-    plt.close('all')
->>>>>>> aa7c6498
+    plt.close('all')