--- conflicted
+++ resolved
@@ -286,67 +286,27 @@
             for that axis.
         """
         if xbase is None:
-            if self.axs[0].xaxis.get_scale() == "log":
-<<<<<<< HEAD
-                bases = []
-                for ax in self.axs:
-                    if ax.get_subplotspec().is_last_row():
-                        ticks = ax.xaxis.get_ticklocs()
-                        if len(ticks) > 1:
+            bases = []
+            for ax in self.axs:
+                if ax.get_subplotspec().is_last_row():
+                    ticks = ax.xaxis.get_ticklocs()
+                    if len(ticks) > 1:
+                        if self.axs[0].xaxis.get_scale() == "log":
                             bases.append(ticks[1] / ticks[0])
-                xbase = max(bases) if bases else 1
-            else:
-                bases = []
-                for ax in self.axs:
-                    if ax.get_subplotspec().is_last_row():
-                        ticks = ax.xaxis.get_ticklocs()
-                        if len(ticks) > 1:
+                        else:
                             bases.append(ticks[1] - ticks[0])
-                xbase = max(bases) if bases else 1
+            xbase = max(bases) if bases else 1
         if ybase is None:
-            if self.axs[0].yaxis.get_scale() == "log":
-                bases = []
-                for ax in self.axs:
-                    if ax.get_subplotspec().is_first_col():
-                        ticks = ax.yaxis.get_ticklocs()
-                        if len(ticks) > 1:
+            bases = []
+            for ax in self.axs:
+                if ax.get_subplotspec().is_first_col():
+                    ticks = ax.yaxis.get_ticklocs()
+                    if len(ticks) > 1:
+                        if self.axs[0].yaxis.get_scale() == "log":
                             bases.append(ticks[1] / ticks[0])
-                ybase = max(bases) if bases else 1
-            else:
-                bases = []
-                for ax in self.axs:
-                    if ax.get_subplotspec().is_first_col():
-                        ticks = ax.yaxis.get_ticklocs()
-                        if len(ticks) > 1:
+                        else:
                             bases.append(ticks[1] - ticks[0])
-                ybase = max(bases) if bases else 1
-=======
-                xbase = max(
-                    ax.xaxis.get_ticklocs()[1] / ax.xaxis.get_ticklocs()[0]
-                    for ax in self.axs
-                    if self._is_last_row(ax)
-                )
-            else:
-                xbase = max(
-                    ax.xaxis.get_ticklocs()[1] - ax.xaxis.get_ticklocs()[0]
-                    for ax in self.axs
-                    if self._is_last_row(ax)
-                )
-        if ybase is None:
-            if self.axs[0].yaxis.get_scale() == "log":
-                ybase = max(
-                    ax.yaxis.get_ticklocs()[1] / ax.yaxis.get_ticklocs()[0]
-                    for ax in self.axs
-                    if self._is_first_col(ax)
-                )
-            else:
-                ybase = max(
-                    ax.yaxis.get_ticklocs()[1] - ax.yaxis.get_ticklocs()[0]
-                    for ax in self.axs
-                    if self._is_first_col(ax)
-                )
->>>>>>> aa7c6498
-
+            ybase = max(bases) if bases else 1
         for ax in self.axs:
             if self._is_first_col(ax):
                 if ax.yaxis.get_scale() == "log":
