import matplotlib.pyplot as plt
import matplotlib.gridspec as gridspec
import matplotlib.ticker as ticker
<<<<<<< HEAD
from matplotlib import rcParams
=======
from copy import deepcopy
>>>>>>> 7bd9112c

import numpy as np

__author__ = 'Ben Dichter'


class BrokenAxes:
    def __init__(self, xlims=None, ylims=None, d=.015, tilt=45,
                 subplot_spec=None, fig=None, despine=True,
                 *args, **kwargs):
        """Creates a grid of axes that act like a single broken axes

        Parameters
        ----------
        xlims, ylims: (optional) None or tuple of tuples, len 2
            Define the ranges over which to plot. If `None`, the axis is left
            unsplit.
        d: (optional) double
            Length of diagonal split mark used to indicate broken axes
        tilt: (optional) double
            Angle of diagonal split mark
        subplot_spec: (optional) None or Gridspec.subplot_spec
            Defines a subplot
        fig: (optional) None or Figure
            If no figure is defined, `plt.gcf()` is used
        despine: (optional) bool
            Get rid of right and top spines. Default: True
        wspace, hspace: (optional) bool
            Change the size of the horizontal or vertical gaps
        args, kwargs: (optional)
            Passed to gridspec.GridSpec

        Notes
        -----
        The broken axes effect is acheived by creating a number of smaller axes and
        setting their position and data ranges. A "big_ax" is used for methods
        that need the position of the entire broken axes object, e.g.
        `set_xlabel`.
        """

        self.despine = despine
        if fig is None:
            self.fig = plt.gcf()
        else:
            self.fig = fig

        if xlims:
            width_ratios = [i[1] - i[0] for i in xlims]
        else:
            width_ratios = [1]

        if ylims:
            height_ratios = [i[1] - i[0] for i in ylims[::-1]]
        else:
            height_ratios = [1]

        ncols, nrows = len(width_ratios), len(height_ratios)

        kwargs.update(ncols=ncols, nrows=nrows, height_ratios=height_ratios,
                      width_ratios=width_ratios)
        if subplot_spec:
            gs = gridspec.GridSpecFromSubplotSpec(subplot_spec=subplot_spec,
                                                  *args, **kwargs)
            self.big_ax = plt.Subplot(self.fig, subplot_spec)
        else:
            gs = gridspec.GridSpec(*args, **kwargs)
            self.big_ax = plt.Subplot(self.fig, gridspec.GridSpec(1, 1)[0])

        [sp.set_visible(False) for sp in self.big_ax.spines.values()]
        self.big_ax.set_xticks([])
        self.big_ax.set_yticks([])
        self.big_ax.patch.set_facecolor('none')

        self.axs = []
        for igs in gs:
            ax = plt.Subplot(self.fig, igs)
            self.fig.add_subplot(ax)
            self.axs.append(ax)
        self.fig.add_subplot(self.big_ax)

        for i, ax in enumerate(self.axs):
            if ylims is not None:
                ax.set_ylim(ylims[::-1][i//ncols])
            if xlims is not None:
                ax.set_xlim(xlims[i % ncols])
        self.standardize_ticks()
        if d:
            self.draw_diags(d, tilt)
        if despine:
            self.set_spines()

    def draw_diags(self, d, tilt):
        """
        Parameters
        ----------
        d: float
            Length of diagonal split mark used to indicate broken axes
        tilt: float
            Angle of diagonal split mark
        """
        size = self.fig.get_size_inches()
        ylen = d * np.sin(tilt * np.pi / 180) * size[0] / size[1]
        xlen = d * np.cos(tilt * np.pi / 180)
<<<<<<< HEAD
        d_kwargs = dict(transform=self.fig.transFigure, color='k', clip_on=False,
                        lw=rcParams['axes.linewidth'])
=======
        d_kwargs = dict(transform=self.fig.transFigure, color='k',
                        clip_on=False)
>>>>>>> 7bd9112c
        for ax in self.axs:
            bounds = ax.get_position().bounds
            if ax.is_last_row():
                ypos = bounds[1]
                if not ax.is_last_col():
                    xpos = bounds[0] + bounds[2]
                    ax.plot((xpos - xlen, xpos + xlen), (ypos - ylen,
                                                         ypos + ylen),
                            **d_kwargs)
                if not ax.is_first_col():
                    xpos = bounds[0]
                    ax.plot((xpos - xlen, xpos + xlen), (ypos - ylen,
                                                         ypos + ylen),
                            **d_kwargs)

            if ax.is_first_row():
                ypos = bounds[1] + bounds[3]
                if not ax.is_last_col():
                    xpos = bounds[0] + bounds[2]
                    ax.plot((xpos - xlen, xpos + xlen), (ypos - ylen, ypos + ylen),
                            **d_kwargs)
                if not ax.is_first_col():
                    xpos = bounds[0]
                    ax.plot((xpos - xlen, xpos + xlen), (ypos - ylen, ypos + ylen),
                            **d_kwargs)

            if ax.is_first_col():
                xpos = bounds[0]
                if not ax.is_first_row():
                    ypos = bounds[1] + bounds[3]
                    ax.plot((xpos - xlen, xpos + xlen), (ypos - ylen,
                                                         ypos + ylen),
                            **d_kwargs)
                if not ax.is_last_row():
                    ypos = bounds[1]
                    ax.plot((xpos - xlen, xpos + xlen), (ypos - ylen,
                                                         ypos + ylen),
                            **d_kwargs)

            if ax.is_last_col():
                xpos = bounds[0] + bounds[2]
                if not ax.is_first_row():
                    ypos = bounds[1] + bounds[3]
                    ax.plot((xpos - xlen, xpos + xlen), (ypos - ylen, ypos + ylen),
                             **d_kwargs)
                if not ax.is_last_row():
                    ypos = bounds[1]
                    ax.plot((xpos - xlen, xpos + xlen), (ypos - ylen, ypos + ylen),
                             **d_kwargs)


    def set_spines(self):
        """Gets rid of the spines of internal axes that are not boarder spines.
        """
        for ax in self.axs:
            ax.xaxis.tick_bottom()
            ax.yaxis.tick_left()
            if not ax.is_last_row():
                ax.spines['bottom'].set_visible(False)
                ax.set_xticks([])
            if not ax.is_first_row():
                ax.spines['top'].set_visible(False)
            if not ax.is_first_col():
                ax.spines['left'].set_visible(False)
                ax.set_yticks([])
            if not ax.is_last_col():
                ax.spines['right'].set_visible(False)

    def standardize_ticks(self, xbase=None, ybase=None):
        """Make all of the internal axes share tick bases

        Parameters
        ----------
        xbase, ybase: (optional) None or float
            If `xbase` or `ybase` is a float, manually set all tick locators to
            this base. Otherwise, use the largest base across internal subplots
            for that axis.
        """
        if xbase is None:
            xbase = max(ax.xaxis.get_ticklocs()[1] - ax.xaxis.get_ticklocs()[0]
                        for ax in self.axs if ax.is_last_row())
        if ybase is None:
            ybase = max(ax.yaxis.get_ticklocs()[1] - ax.yaxis.get_ticklocs()[0]
                        for ax in self.axs if ax.is_first_col())

        for ax in self.axs:
            if ax.is_first_col():
                ax.yaxis.set_major_locator(ticker.MultipleLocator(ybase))
            if ax.is_last_row():
                ax.xaxis.set_major_locator(ticker.MultipleLocator(xbase))

<<<<<<< HEAD
    def __getattr__(self, method):
        return CallCurator(method, self)

    def subax_call(self, method, args, kwargs):
        result = []
        for ax in self.axs:
            ax.xaxis.set_major_locator(ticker.AutoLocator())
            ax.yaxis.set_major_locator(ticker.AutoLocator())
            result.append(getattr(ax, method)(*args, **kwargs))
=======
    def plot(self, *args, **kwargs):
        """
        Parameters
        ----------
        args, kwargs: passed to `plt.plot`

        Returns
        -------
        out: list of plot objects
            Outputs from plot calls.
        """
        out = []
        for ax in self.axs:
            ax.xaxis.set_major_locator(ticker.AutoLocator())
            ax.yaxis.set_major_locator(ticker.AutoLocator())
            out += ax.plot(*args, **kwargs)
>>>>>>> 7bd9112c

        self.standardize_ticks()
        self.set_spines()

<<<<<<< HEAD
        return result
=======
        return out
>>>>>>> 7bd9112c

    def set_xlabel(self, label, labelpad=20, **kwargs):
        return self.big_ax.set_xlabel(label, labelpad=labelpad, **kwargs)

    def set_ylabel(self, label, labelpad=30, **kwargs):
        self.big_ax.xaxis.labelpad = labelpad
        return self.big_ax.set_ylabel(label, labelpad=labelpad, **kwargs)

    def set_title(self, *args, **kwargs):
        return self.big_ax.set_title(*args, **kwargs)

    def legend(self, *args, **kwargs):
        h, l = self.axs[0].get_legend_handles_labels()
        return self.big_ax.legend(h, l, *args, **kwargs)

    def axis(self, *args, **kwargs):
        [ax.axis(*args, **kwargs) for ax in self.axs]


class CallCurator:
    def __init__(self, method, broken_axes):
        self.method = method
        self.broken_axes = broken_axes

    def __call__(self, *args, **kwargs):
        return self.broken_axes.subax_call(self.method, args, kwargs)

def brokenaxes(*args, **kwargs):
    """Convenience method for `BrokenAxes` class.

    Parameters
    ----------
    args, kwargs: passed to `BrokenAxes()`

    Returns
    -------
    out: `BrokenAxes`
    """
    return BrokenAxes(*args, **kwargs)<|MERGE_RESOLUTION|>--- conflicted
+++ resolved
@@ -1,11 +1,7 @@
 import matplotlib.pyplot as plt
 import matplotlib.gridspec as gridspec
 import matplotlib.ticker as ticker
-<<<<<<< HEAD
 from matplotlib import rcParams
-=======
-from copy import deepcopy
->>>>>>> 7bd9112c
 
 import numpy as np
 
@@ -109,13 +105,8 @@
         size = self.fig.get_size_inches()
         ylen = d * np.sin(tilt * np.pi / 180) * size[0] / size[1]
         xlen = d * np.cos(tilt * np.pi / 180)
-<<<<<<< HEAD
         d_kwargs = dict(transform=self.fig.transFigure, color='k', clip_on=False,
                         lw=rcParams['axes.linewidth'])
-=======
-        d_kwargs = dict(transform=self.fig.transFigure, color='k',
-                        clip_on=False)
->>>>>>> 7bd9112c
         for ax in self.axs:
             bounds = ax.get_position().bounds
             if ax.is_last_row():
@@ -207,7 +198,6 @@
             if ax.is_last_row():
                 ax.xaxis.set_major_locator(ticker.MultipleLocator(xbase))
 
-<<<<<<< HEAD
     def __getattr__(self, method):
         return CallCurator(method, self)
 
@@ -217,33 +207,11 @@
             ax.xaxis.set_major_locator(ticker.AutoLocator())
             ax.yaxis.set_major_locator(ticker.AutoLocator())
             result.append(getattr(ax, method)(*args, **kwargs))
-=======
-    def plot(self, *args, **kwargs):
-        """
-        Parameters
-        ----------
-        args, kwargs: passed to `plt.plot`
-
-        Returns
-        -------
-        out: list of plot objects
-            Outputs from plot calls.
-        """
-        out = []
-        for ax in self.axs:
-            ax.xaxis.set_major_locator(ticker.AutoLocator())
-            ax.yaxis.set_major_locator(ticker.AutoLocator())
-            out += ax.plot(*args, **kwargs)
->>>>>>> 7bd9112c
 
         self.standardize_ticks()
         self.set_spines()
 
-<<<<<<< HEAD
         return result
-=======
-        return out
->>>>>>> 7bd9112c
 
     def set_xlabel(self, label, labelpad=20, **kwargs):
         return self.big_ax.set_xlabel(label, labelpad=labelpad, **kwargs)
